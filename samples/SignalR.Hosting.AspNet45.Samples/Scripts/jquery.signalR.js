/* jquery.signalR.core.js */
/*global window:false */
/*!
 * SignalR JavaScript Library v0.5.2
 * http://signalr.net/
 *
 * Copyright David Fowler and Damian Edwards 2012
 * Licensed under the MIT.
 * https://github.com/SignalR/SignalR/blob/master/LICENSE.md
 */

/// <reference path="Scripts/jquery-1.6.2.js" />
(function ($, window) {
    "use strict";
    
    if (typeof ($) !== "function") {
        // no jQuery!
        throw "SignalR: jQuery not found. Please ensure jQuery is referenced before the SignalR.js file.";
    }
    
    if (!window.JSON) {
        // no JSON!
        throw "SignalR: No JSON parser found. Please ensure json2.js is referenced before the SignalR.js file if you need to support clients without native JSON parsing support, e.g. IE<8.";
    }
    
    var signalR,
        _connection,

        events = {
            onStart: "onStart",
            onStarting: "onStarting",
            onSending: "onSending",
            onReceived: "onReceived",
            onError: "onError",
            onReconnect: "onReconnect",
            onStateChanged: "onStateChanged",
            onDisconnect: "onDisconnect"
        },

        log = function (msg, logging) {
            if (logging === false) {
                return;
            }
            var m;
            if (typeof (window.console) === "undefined") {
                return;
            }
            m = "[" + new Date().toTimeString() + "] SignalR: " + msg;
            if (window.console.debug) {
                window.console.debug(m);
            } else if (window.console.log) {
                window.console.log(m);
            }
        },

        isCrossDomain = function (url) {
            var link;

            url = $.trim(url);
            if (url.indexOf("http") !== 0) {
                return false;
            }

            // Create an anchor tag.
            link = window.document.createElement("a");
            link.href = url;

            return link.protocol + link.host !== window.location.protocol + window.location.host;
        },

        changeState = function (connection, expectedState, newState) {
            if (expectedState === connection.state) {
                // REVIEW: Should event fire before or after the state change actually occurs?
                $(connection).trigger(events.onStateChanged, [{ oldState: connection.state, newState: newState }]);
                connection.state = newState;
                return true;
            }

            return false;
        },

        isDisconnecting = function (connection) {
            return connection.state === signalR.connectionState.disconnected;
        };

    signalR = function (url, qs, logging) {
        /// <summary>Creates a new SignalR connection for the given url</summary>
        /// <param name="url" type="String">The URL of the long polling endpoint</param>
        /// <param name="qs" type="Object">
        ///     [Optional] Custom querystring parameters to add to the connection URL.
        ///     If an object, every non-function member will be added to the querystring.
        ///     If a string, it's added to the QS as specified.
        /// </param>
        /// <param name="logging" type="Boolean">
        ///     [Optional] A flag indicating whether connection logging is enabled to the browser
        ///     console/log. Defaults to false.
        /// </param>

        return new signalR.fn.init(url, qs, logging);
    };
    
    signalR.events = events;

    signalR.changeState = changeState;

    signalR.isDisconnecting = isDisconnecting;

    signalR.connectionState = {
        connecting: 0,
        connected: 1,
        reconnecting: 2,
        disconnected: 4
    };
    
    signalR.hub = {
        start: function () {
            // This will get replaced with the real hub connection start method when hubs is referenced correctly
            throw "SignalR: Error loading hubs. Ensure your hubs reference is correct, e.g. <script src='/signalr/hubs'></script>.";
        }
    };

    signalR.fn = signalR.prototype = {
        init: function (url, qs, logging) {
            this.url = url;
            this.qs = qs;
            if (typeof (logging) === "boolean") {
                this.logging = logging;
            }
        },

        ajaxDataType: "json",

        logging: false,

        state: signalR.connectionState.disconnected,

        reconnectDelay: 2000,

        start: function (options, callback) {
            /// <summary>Starts the connection</summary>
            /// <param name="options" type="Object">Options map</param>
            /// <param name="callback" type="Function">A callback function to execute when the connection has started</param>
            var connection = this,
                config = {
                    transport: "auto",
                    jsonp: false
                },
                initialize,
                deferred = $.Deferred(),
                parser = window.document.createElement("a");

            if (changeState(connection,
                            signalR.connectionState.disconnected,
                            signalR.connectionState.connecting) === false) {
                // Already started, just return
                deferred.resolve(connection);
                return deferred.promise();
            }

            if ($.type(options) === "function") {
                // Support calling with single callback parameter
                callback = options;
            } else if ($.type(options) === "object") {
                $.extend(config, options);
                if ($.type(config.callback) === "function") {
                    callback = config.callback;
                }
            }

            // Resolve the full url
            parser.href = connection.url;
            if (!parser.protocol || parser.protocol === ":") {
                connection.protocol = window.document.location.protocol;
                connection.host = window.document.location.host;
                connection.baseUrl = connection.protocol + "//" + connection.host;
            }
            else {
                connection.protocol = parser.protocol;
                connection.host = parser.host;
                connection.baseUrl = parser.protocol + "//" + parser.host;
            }

            // Set the websocket protocol
            connection.wsProtocol = connection.protocol === "https:" ? "wss://" : "ws://";

            if (isCrossDomain(connection.url)) {
                connection.log("Auto detected cross domain url.");

                if (config.transport === "auto") {
                    // If you didn't say you wanted to use jsonp, determine if it's your only choice
                    // i.e. if your browser doesn't supports CORS
                    if (!config.jsonp) {
                        config.jsonp = !$.support.cors;

                        if (config.jsonp) {
                            connection.log("Using jsonp because this browser doesn't support CORS");
                        }
                    }

                    // If we're using jsonp thn just change to longpolling
                    if (config.jsonp === true) {
                        config.transport = "longPolling";
                    }
                    else {
                        // Otherwise try webSockets and longPolling since SSE doesn't support CORS
                        // TODO: Support XDM with foreverFrame
                        config.transport = ["webSockets", "longPolling"];
                    }
                }
            }

            connection.ajaxDataType = config.jsonp ? "jsonp" : "json";

            $(connection).bind(events.onStart, function (e, data) {
                if ($.type(callback) === "function") {
                    callback.call(connection);
                }
                deferred.resolve(connection);
            });

            initialize = function (transports, index) {
                index = index || 0;
                if (index >= transports.length) {
                    if (!connection.transport) {
                        // No transport initialized successfully
                        deferred.reject("SignalR: No transport could be initialized successfully. Try specifying a different transport or none at all for auto initialization.");
                    }
                    return;
                }

                var transportName = transports[index],
                    transport = $.type(transportName) === "object" ? transportName : signalR.transports[transportName];

                if (transportName.indexOf("_") === 0) {
                    // Private member
                    initialize(transports, index + 1);
                    return;
                }

                transport.start(connection, function () { // success
                    connection.transport = transport;

                    changeState(connection,
                                signalR.connectionState.connecting,
                                signalR.connectionState.connected);

                    $(connection).trigger(events.onStart);

                    $(window).unload(function () { // failure
                        connection.stop(false /* async */);
                    });

                }, function () {
                    initialize(transports, index + 1);
                });
            };

            window.setTimeout(function () {
                var url = connection.url + "/negotiate";
                connection.log("Negotiating with '" + url + "'.");
                $.ajax({
                    url: url,
                    global: false,
                    cache: false,
                    type: "GET",
                    data: {},
                    dataType: connection.ajaxDataType,
                    error: function (error) {
                        $(connection).trigger(events.onError, [error.responseText]);
                        deferred.reject("SignalR: Error during negotiation request: " + error.responseText);
                        // Stop the connection if negotiate failed
                        connection.stop();
                    },
                    success: function (res) {
                        connection.appRelativeUrl = res.Url;
                        connection.id = res.ConnectionId;
                        connection.webSocketServerUrl = res.WebSocketServerUrl;

                        if (!res.ProtocolVersion || res.ProtocolVersion !== "1.0") {
                            $(connection).trigger(events.onError, "SignalR: Incompatible protocol version.");
                            deferred.reject("SignalR: Incompatible protocol version.");
                            return;
                        }

                        $(connection).trigger(events.onStarting);

                        var transports = [],
                            supportedTransports = [];

                        $.each(signalR.transports, function (key) {
                            if (key === "webSockets" && !res.TryWebSockets) {
                                // Server said don't even try WebSockets, but keep processing the loop
                                return true;
                            }
                            supportedTransports.push(key);
                        });

                        if ($.isArray(config.transport)) {
                            // ordered list provided
                            $.each(config.transport, function () {
                                var transport = this;
                                if ($.type(transport) === "object" || ($.type(transport) === "string" && $.inArray("" + transport, supportedTransports) >= 0)) {
                                    transports.push($.type(transport) === "string" ? "" + transport : transport);
                                }
                            });
                        } else if ($.type(config.transport) === "object" ||
                                       $.inArray(config.transport, supportedTransports) >= 0) {
                                // specific transport provided, as object or a named transport, e.g. "longPolling"
                            transports.push(config.transport);
                        } else { // default "auto"
                            transports = supportedTransports;
                        }
                        initialize(transports);
                    }
                });
            }, 0);

            return deferred.promise();
        },

        starting: function (callback) {
            /// <summary>Adds a callback that will be invoked before the connection is started</summary>
            /// <param name="callback" type="Function">A callback function to execute when the connection is starting</param>
            /// <returns type="signalR" />
            var connection = this,
                $connection = $(connection);

            $connection.bind(events.onStarting, function (e, data) {
                callback.call(connection);
                // Unbind immediately, we don't want to call this callback again
                $connection.unbind(events.onStarting);
            });

            return connection;
        },

        send: function (data) {
            /// <summary>Sends data over the connection</summary>
            /// <param name="data" type="String">The data to send over the connection</param>
            /// <returns type="signalR" />
            var connection = this;

            if (connection.state === signalR.connectionState.disconnected) {
                // Connection hasn't been started yet
                throw "SignalR: Connection must be started before data can be sent. Call .start() before .send()";
            }

            if (connection.state === signalR.connectionState.connecting) {
                // Connection hasn't been started yet
                throw "SignalR: Connection has not been fully initialized. Use .start().done() or .start().fail() to run logic after the connection has started.";
            }

            connection.transport.send(connection, data);
            // REVIEW: Should we return deferred here?
            return connection;
        },

        sending: function (callback) {
            /// <summary>Adds a callback that will be invoked before anything is sent over the connection</summary>
            /// <param name="callback" type="Function">A callback function to execute before each time data is sent on the connection</param>
            /// <returns type="signalR" />
            var connection = this;
            $(connection).bind(events.onSending, function (e, data) {
                callback.call(connection);
            });
            return connection;
        },

        received: function (callback) {
            /// <summary>Adds a callback that will be invoked after anything is received over the connection</summary>
            /// <param name="callback" type="Function">A callback function to execute when any data is received on the connection</param>
            /// <returns type="signalR" />
            var connection = this;
            $(connection).bind(events.onReceived, function (e, data) {
                callback.call(connection, data);
            });
            return connection;
        },

        stateChanged: function (callback) {
            /// <summary>Adds a callback that will be invoked when the connection state changes</summary>
            /// <param name="callback" type="Function">A callback function to execute when the connection state changes</param>
            /// <returns type="signalR" />
            var connection = this;
            $(connection).bind(events.onStateChanged, function (e, data) {
                callback.call(connection, data);
            });
            return connection;
        },

        error: function (callback) {
            /// <summary>Adds a callback that will be invoked after an error occurs with the connection</summary>
            /// <param name="callback" type="Function">A callback function to execute when an error occurs on the connection</param>
            /// <returns type="signalR" />
            var connection = this;
            $(connection).bind(events.onError, function (e, data) {
                callback.call(connection, data);
            });
            return connection;
        },

        disconnected: function (callback) {
            /// <summary>Adds a callback that will be invoked when the client disconnects</summary>
            /// <param name="callback" type="Function">A callback function to execute when the connection is broken</param>
            /// <returns type="signalR" />
            var connection = this;
            $(connection).bind(events.onDisconnect, function (e, data) {
                callback.call(connection);
            });
            return connection;
        },

        reconnected: function (callback) {
            /// <summary>Adds a callback that will be invoked when the underlying transport reconnects</summary>
            /// <param name="callback" type="Function">A callback function to execute when the connection is restored</param>
            /// <returns type="signalR" />
            var connection = this;
            $(connection).bind(events.onReconnect, function (e, data) {
                callback.call(connection);
            });
            return connection;
        },

        stop: function (async) {
            /// <summary>Stops listening</summary>
            /// <returns type="signalR" />
            var connection = this;

            if (connection.state === signalR.connectionState.disconnected) {
                return;
            }

            try {
                if (connection.transport) {
                    connection.transport.abort(connection, async);
                    connection.transport.stop(connection);
                    connection.transport = null;
                }

                // Trigger the disconnect event
                $(connection).trigger(events.onDisconnect);

                delete connection.messageId;
                delete connection.groups;
            }
            finally {
                changeState(connection, connection.state, signalR.connectionState.disconnected);
            }

            return connection;
        },

        log: function (msg) {
            log(msg, this.logging);
        }
    };

    signalR.fn.init.prototype = signalR.fn;

    signalR.noConflict = function () {
        /// <summary>Reinstates the original value of $.connection and returns the signalR object for manual assignment</summary>
        /// <returns type="signalR" />
        if ($.connection === signalR) {
            $.connection = _connection;
        }
        return signalR;
    };

    if ($.connection) {
        _connection = $.connection;
    }

    $.connection = $.signalR = signalR;

}(window.jQuery, window));
/* jquery.signalR.transports.common.js */
/*global window:false */
/// <reference path="jquery.signalR.core.js" />

(function ($, window) {
    "use strict";

    var signalR = $.signalR,
        events = $.signalR.events;

    signalR.transports = {};

    signalR.transports._logic = {
        addQs: function (url, connection) {
            if (!connection.qs) {
                return url;
            }

            if (typeof (connection.qs) === "object") {
                return url + "&" + $.param(connection.qs);
            }

            if (typeof (connection.qs) === "string") {
                return url + "&" + connection.qs;
            }

            return url + "&" + window.escape(connection.qs.toString());
        },

        getUrl: function (connection, transport, reconnecting, appendReconnectUrl) {
            /// <summary>Gets the url for making a GET based connect request</summary>
            var baseUrl = transport === "webSockets" ? "" : connection.baseUrl,
                url = baseUrl + connection.appRelativeUrl,
                qs = "transport=" + transport + "&connectionId=" + window.escape(connection.id);

            if (connection.data) {
                qs += "&connectionData=" + window.escape(connection.data);
            }

            if (!reconnecting) {
                url = url + "/connect";
            } else {
                if (appendReconnectUrl) {
                    url = url + "/reconnect";
                }
                if (connection.messageId) {
                    qs += "&messageId=" + connection.messageId;
                }
                if (connection.groups) {
                    qs += "&groups=" + window.escape(JSON.stringify(connection.groups));
                }
            }
            url += "?" + qs;
            url = this.addQs(url, connection);
            url += "&tid=" + Math.floor(Math.random() * 11);
            return url;
        },

        ajaxSend: function (connection, data) {
            var url = connection.url + "/send" + "?transport=" + connection.transport.name + "&connectionId=" + window.escape(connection.id);
            url = this.addQs(url, connection);
            return $.ajax({
                url: url,
                global: false,
                type: "POST",
                dataType: connection.ajaxDataType,
                data: {
                    data: data
                },
                success: function (result) {
                    if (result) {
                        $(connection).trigger(events.onReceived, [result]);
                    }
                },
                error: function (errData, textStatus) {
                    if (textStatus === "abort" ||
                        (textStatus === "parsererror" && connection.ajaxDataType === "jsonp")) {
                        // The parsererror happens for sends that don't return any data, and hence
                        // don't write the jsonp callback to the response. This is harder to fix on the server
                        // so just hack around it on the client for now.
                        return;
                    }
                    $(connection).trigger(events.onError, [errData]);
                }
            });
        },

        ajaxAbort: function (connection, async) {
            if (typeof (connection.transport) === "undefined") {
                return;
            }

            // Async by default unless explicitly overidden
            async = typeof async === "undefined" ? true : async;

            var url = connection.url + "/abort" + "?transport=" + connection.transport.name + "&connectionId=" + window.escape(connection.id);
            url = this.addQs(url, connection);
            $.ajax({
                url: url,
                async: async,
                timeout: 1000,
                global: false,
                type: "POST",
                dataType: connection.ajaxDataType,
                data: {}
            });

            connection.log("Fired ajax abort async = " + async);
        },

        processMessages: function (connection, data) {
            var $connection = $(connection);

            if (!data) {
                return;
            }

            if (data.Disconnect) {
                connection.log("Disconnect command received from server");

                // Disconnected by the server
                connection.stop();
                return;
            }

            if (data.Messages) {
                $.each(data.Messages, function () {
                    try {
                        $connection.trigger(events.onReceived, [this]);
                    }
                    catch (e) {
                        connection.log("Error raising received " + e);
                        $(connection).trigger(events.onError, [e]);
                    }
                });
            }

            if (data.MessageId) {
                connection.messageId = data.MessageId;
            }

            if (data.TransportData) {
                connection.groups = data.TransportData.Groups;
            }
        },

        foreverFrame: {
            count: 0,
            connections: {}
        }
    };

}(window.jQuery, window));
/* jquery.signalR.transports.webSockets.js */
/*global window:false */
/// <reference path="jquery.signalR.transports.common.js" />

(function ($, window) {
    "use strict";

    var signalR = $.signalR,
        events = $.signalR.events,
        changeState = $.signalR.changeState,
        transportLogic = signalR.transports._logic;

    signalR.transports.webSockets = {
        name: "webSockets",

        send: function (connection, data) {
            connection.socket.send(data);
        },

        start: function (connection, onSuccess, onFailed) {
            var url,
                opened = false,
                that = this,
                reconnecting = !onSuccess,
                $connection = $(connection);

            if (window.MozWebSocket) {
                window.WebSocket = window.MozWebSocket;
            }

            if (!window.WebSocket) {
                onFailed();
                return;
            }

            if (!connection.socket) {
                if (connection.webSocketServerUrl) {
                    url = connection.webSocketServerUrl;
                }
                else {
                    url = connection.wsProtocol + connection.host;
                }

                // Build the url
                $(connection).trigger(events.onSending);

                url += transportLogic.getUrl(connection, this.name, reconnecting);

                connection.log("Connecting to websocket endpoint '" + url + "'");
                connection.socket = new window.WebSocket(url);
                connection.socket.onopen = function () {
                    opened = true;
                    connection.log("Websocket opened");
                    if (onSuccess) {
                        onSuccess();
                    }
                    else {
                        if (changeState(connection,
                                        signalR.connectionState.reconnecting,
                                        signalR.connectionState.connected) === true) {
                            $connection.trigger(events.onReconnect);
                        }
                    }
                };

                connection.socket.onclose = function (event) {
                    if (!opened) {
                        if (onFailed) {
                            onFailed();
                        }
                        else if (reconnecting) {
                            that.reconnect(connection);
                        }
                        return;
                    }
                    else if (typeof event.wasClean !== "undefined" && event.wasClean === false) {
                            // Ideally this would use the websocket.onerror handler (rather than checking wasClean in onclose) but
                            // I found in some circumstances Chrome won't call onerror. This implementation seems to work on all browsers.
                        $(connection).trigger(events.onError, [event.reason]);
                        connection.log("Unclean disconnect from websocket." + event.reason);
                    }
                    else {
                        connection.log("Websocket closed");
                    }

                    that.reconnect(connection);
                };

                connection.socket.onmessage = function (event) {
                    var data = window.JSON.parse(event.data),
                        $connection;
                    if (data) {
                        $connection = $(connection);

                        if (data.Messages) {
                            transportLogic.processMessages(connection, data);
                        } else {
                            $connection.trigger(events.onReceived, [data]);
                        }
                    }
                };
            }
        },

        reconnect: function (connection) {
            var that = this;
            window.setTimeout(function () {
                that.stop(connection);

                if (connection.state === signalR.connectionState.reconnecting ||
                    changeState(connection,
                                signalR.connectionState.connected,
                                signalR.connectionState.reconnecting) === true) {

                    connection.log("Websocket reconnecting");
                    that.start(connection);
                }
            },
            connection.reconnectDelay);
        },

        stop: function (connection) {
            if (connection.socket !== null) {
                connection.log("Closing the Websocket");
                connection.socket.close();
                connection.socket = null;
            }
        },

        abort: function (connection) {
        }
    };

}(window.jQuery, window));
/* jquery.signalR.transports.serverSentEvents.js */
/*global window:false */
/// <reference path="jquery.signalR.transports.common.js" />

(function ($, window) {
    "use strict";

    var signalR = $.signalR,
        events = $.signalR.events,
        changeState = $.signalR.changeState,
        transportLogic = signalR.transports._logic;

    signalR.transports.serverSentEvents = {
        name: "serverSentEvents",

        timeOut: 3000,

        start: function (connection, onSuccess, onFailed) {
            var that = this,
                opened = false,
                $connection = $(connection),
                reconnecting = !onSuccess,
                url,
                connectTimeOut;

            if (connection.eventSource) {
                connection.log("The connection already has an event source. Stopping it.");
                connection.stop();
            }

            if (!window.EventSource) {
                if (onFailed) {
                    connection.log("This browser doesn't support SSE.");
                    onFailed();
                }
                return;
            }

            $connection.trigger(events.onSending);

            url = transportLogic.getUrl(connection, this.name, reconnecting);

            try {
                connection.log("Attempting to connect to SSE endpoint '" + url + "'");
                connection.eventSource = new window.EventSource(url);
            }
            catch (e) {
                connection.log("EventSource failed trying to connect with error " + e.Message);
                if (onFailed) {
                    // The connection failed, call the failed callback
                    onFailed();
                }
                else {
                    $connection.trigger(events.onError, [e]);
                    if (reconnecting) {
                        // If we were reconnecting, rather than doing initial connect, then try reconnect again
                        that.reconnect(connection);
                    }
                }
                return;
            }

            // After connecting, if after the specified timeout there's no response stop the connection
            // and raise on failed
            connectTimeOut = window.setTimeout(function () {
                if (opened === false) {
                    connection.log("EventSource timed out trying to connect");
                    connection.log("EventSource readyState: " + connection.eventSource.readyState);

                    if (!reconnecting) {
                        that.stop(connection);
                    }

                    if (reconnecting) {
                        // If we're reconnecting and the event source is attempting to connect,
                        // don't keep retrying. This causes duplicate connections to spawn.
                        if (connection.eventSource.readyState !== window.EventSource.CONNECTING &&
                            connection.eventSource.readyState !== window.EventSource.OPEN) {
                            // If we were reconnecting, rather than doing initial connect, then try reconnect again
                            that.reconnect(connection);
                        }
                    } else if (onFailed) {
                        onFailed();
                    }
                }
            },
            that.timeOut);

            connection.eventSource.addEventListener("open", function (e) {
                connection.log("EventSource connected");

                if (connectTimeOut) {
                    window.clearTimeout(connectTimeOut);
                }

                if (opened === false) {
                    opened = true;

                    if (onSuccess) {
                        onSuccess();
                    }

                    if (reconnecting) {
                        if (changeState(connection,
                                        signalR.connectionState.reconnecting,
                                        signalR.connectionState.connected) === true) {
                            $connection.trigger(events.onReconnect);
                        }
                    }
                }
            }, false);

            connection.eventSource.addEventListener("message", function (e) {
                // process messages
                if (e.data === "initialized") {
                    return;
                }
                transportLogic.processMessages(connection, window.JSON.parse(e.data));
            }, false);

            connection.eventSource.addEventListener("error", function (e) {
                if (!opened) {
                    if (onFailed) {
                        onFailed();
                    }
                    return;
                }

                connection.log("EventSource readyState: " + connection.eventSource.readyState);

                if (e.eventPhase === window.EventSource.CLOSED) {
                    // We don't use the EventSource's native reconnect function as it
                    // doesn't allow us to change the URL when reconnecting. We need
                    // to change the URL to not include the /connect suffix, and pass
                    // the last message id we received.
                    connection.log("EventSource reconnecting due to the server connection ending");
                    that.reconnect(connection);
                } else {
                    // connection error
                    connection.log("EventSource error");
                    $connection.trigger(events.onError);
                }
            }, false);
        },

        reconnect: function (connection) {
            var that = this;
            window.setTimeout(function () {
                that.stop(connection);

                if (connection.state === signalR.connectionState.reconnecting ||
                    changeState(connection,
                                signalR.connectionState.connected,
                                signalR.connectionState.reconnecting) === true) {
                    connection.log("EventSource reconnecting");
                    that.start(connection);
                }

            }, connection.reconnectDelay);
        },

        send: function (connection, data) {
            transportLogic.ajaxSend(connection, data);
        },

        stop: function (connection) {
            if (connection && connection.eventSource) {
                connection.log("EventSource calling close()");
                connection.eventSource.close();
                connection.eventSource = null;
                delete connection.eventSource;
            }
        },
        abort: function (connection, async) {
            transportLogic.ajaxAbort(connection, async);
        }
    };

}(window.jQuery, window));
/* jquery.signalR.transports.foreverFrame.js */
/*global window:false */
/// <reference path="jquery.signalR.transports.common.js" />

(function ($, window) {
    "use strict";

    var signalR = $.signalR,
        events = $.signalR.events,
        changeState = $.signalR.changeState,
        transportLogic = signalR.transports._logic;

    signalR.transports.foreverFrame = {
        name: "foreverFrame",

        timeOut: 3000,

        start: function (connection, onSuccess, onFailed) {
            var that = this,
                frameId = (transportLogic.foreverFrame.count += 1),
                url,
                connectTimeOut,
                frame = $("<iframe data-signalr-connection-id='" + connection.id + "' style='position:absolute;top:0;left:0;width:0;height:0;visibility:hidden;'></iframe>");

            if (window.EventSource) {
                // If the browser supports SSE, don't use Forever Frame
                if (onFailed) {
                    connection.log("This brower supports SSE, skipping Forever Frame.");
                    onFailed();
                }
                return;
            }

            $(connection).trigger(events.onSending);

            // Build the url
            url = transportLogic.getUrl(connection, this.name);
            url += "&frameId=" + frameId;

            frame.prop("src", url);
            transportLogic.foreverFrame.connections[frameId] = connection;

            connection.log("Binding to iframe's readystatechange event.");
            frame.bind("readystatechange", function () {
                if ($.inArray(this.readyState, ["loaded", "complete"]) >= 0) {
                    connection.log("Forever frame iframe readyState changed to " + this.readyState + ", reconnecting");

                    that.reconnect(connection);
                }
            });

            connection.frame = frame[0];
            connection.frameId = frameId;

            if (onSuccess) {
                connection.onSuccess = onSuccess;
            }

            $("body").append(frame);

            // After connecting, if after the specified timeout there's no response stop the connection
            // and raise on failed
            // REVIEW: Why is connectTimeOut set here and never used again?
            connectTimeOut = window.setTimeout(function () {
                if (connection.onSuccess) {
                    connection.log("Failed to connect using forever frame source, it timed out after " + that.timeOut + "ms.");
                    that.stop(connection);

                    if (onFailed) {
                        onFailed();
                    }
                }
            }, that.timeOut);
        },

        reconnect: function (connection) {
            var that = this;
            window.setTimeout(function () {
                if (!connection.frame) {
                    return;
                }

                if (connection.state === signalR.connectionState.reconnecting ||
                    changeState(connection,
                                signalR.connectionState.connected,
                                signalR.connectionState.reconnecting) === true) {

                    var frame = connection.frame,
                    src = transportLogic.getUrl(connection, that.name, true) + "&frameId=" + connection.frameId;
                    connection.log("Upating iframe src to '" + src + "'.");
                    frame.src = src;
                }

            }, connection.reconnectDelay);
        },

        send: function (connection, data) {
            transportLogic.ajaxSend(connection, data);
        },

        receive: function (connection, data) {
            var cw;
            transportLogic.processMessages(connection, data);
            // Delete the script & div elements
            connection.frameMessageCount = (connection.frameMessageCount || 0) + 1;
            if (connection.frameMessageCount > 50) {
                connection.frameMessageCount = 0;
                cw = connection.frame.contentWindow || connection.frame.contentDocument;
                if (cw && cw.document) {
                    $("body", cw.document).empty();
                }
            }
        },

        stop: function (connection) {
            var cw = null;
            if (connection.frame) {
                if (connection.frame.stop) {
                    connection.frame.stop();
                } else {
                    cw = connection.frame.contentWindow || connection.frame.contentDocument;
                    if (cw.document && cw.document.execCommand) {
                        cw.document.execCommand("Stop");
                    }
                }
                $(connection.frame).remove();
                delete transportLogic.foreverFrame.connections[connection.frameId];
                connection.frame = null;
                connection.frameId = null;
                delete connection.frame;
                delete connection.frameId;
                connection.log("Stopping forever frame");
            }
        },

        abort: function (connection, async) {
            transportLogic.ajaxAbort(connection, async);
        },

        getConnection: function (id) {
            return transportLogic.foreverFrame.connections[id];
        },

        started: function (connection) {
            if (connection.onSuccess) {
                connection.onSuccess();
                connection.onSuccess = null;
                delete connection.onSuccess;
            }
            else {
                if (changeState(connection,
                                signalR.connectionState.reconnecting,
                                signalR.connectionState.connected) === true) {
                    // If there's no onSuccess handler we assume this is a reconnect
                    $(connection).trigger(events.onReconnect);
                }
            }
        }
    };

}(window.jQuery, window));
/* jquery.signalR.transports.longPolling.js */
/*global window:false */
/// <reference path="jquery.signalR.transports.common.js" />

(function ($, window) {
    "use strict";

    var signalR = $.signalR,
        events = $.signalR.events,
        changeState = $.signalR.changeState,
        isDisconnecting = $.signalR.isDisconnecting,
        transportLogic = signalR.transports._logic;

    signalR.transports.longPolling = {
        name: "longPolling",

        reconnectDelay: 3000,

        start: function (connection, onSuccess, onFailed) {
            /// <summary>Starts the long polling connection</summary>
            /// <param name="connection" type="signalR">The SignalR connection to start</param>
            var that = this,
                initialConnectFired = false;
            
            if (connection.pollXhr) {
                connection.log("Polling xhr requests already exists, aborting.");
                connection.stop();
            }
            
            connection.messageId = null;
            
            window.setTimeout(function () {
                (function poll(instance, raiseReconnect) {
                    $(instance).trigger(events.onSending);

                    var messageId = instance.messageId,
                        connect = (messageId === null),
                        reconnecting = !connect,
                        url = transportLogic.getUrl(instance, that.name, reconnecting, raiseReconnect),
                        reconnectTimeOut = null,
                        reconnectFired = false;

                    if (reconnecting === true && raiseReconnect === true) {
                        if (connection.state !== signalR.connectionState.reconnecting &&
                            changeState(connection,
                                        signalR.connectionState.connected,
                                        signalR.connectionState.reconnecting) === false) {
                            return;
                        }
                    }

                    connection.log("Attempting to connect to '" + url + "' using longPolling.");
                    instance.pollXhr = $.ajax({
                        url: url,
                        global: false,
                        cache: false,
                        type: "GET",
                        dataType: connection.ajaxDataType,
                        success: function (data) {
                            var delay = 0,
                                timedOutReceived = false;

                            if (initialConnectFired === false) {
                                onSuccess();
                                initialConnectFired = true;
                            }

                            if (raiseReconnect === true) {
                                // Fire the reconnect event if it hasn't been fired as yet
                                if (reconnectFired === false) {
                                    connection.log("Raising the reconnect event");

                                    if (changeState(connection,
                                                    signalR.connectionState.reconnecting,
                                                    signalR.connectionState.connected) === true) {

                                        $(instance).trigger(events.onReconnect);
                                        reconnectFired = true;
                                    }
                                }
                            }

                            transportLogic.processMessages(instance, data);
                            if (data &&
                                data.TransportData &&
                                $.type(data.TransportData.LongPollDelay) === "number") {
                                delay = data.TransportData.LongPollDelay;
                            }

                            if (data && data.TimedOut) {
                                timedOutReceived = data.TimedOut;
                            }

                            if (data && data.Disconnect) {
                                return;
                            }

                            if (isDisconnecting(instance) === true) {
                                return;
                            }

                            if (delay > 0) {
                                window.setTimeout(function () {
                                    poll(instance, timedOutReceived);
                                }, delay);
                            } else {
                                poll(instance, timedOutReceived);
                            }
                        },

                        error: function (data, textStatus) {
                            if (textStatus === "abort") {
                                connection.log("Aborted xhr requst.");
                                return;
                            }

                            connection.log("An error occurred using longPolling. Status = " + textStatus + ". " + data.responseText);

                            if (reconnectTimeOut) {
                                // If the request failed then we clear the timeout so that the
                                // reconnect event doesn't get fired
                                window.clearTimeout(reconnectTimeOut);
                            }

                            $(instance).trigger(events.onError, [data.responseText]);

                            window.setTimeout(function () {
                                if (isDisconnecting(instance) === false) {
                                    poll(instance, true);
                                }
                            }, connection.reconnectDelay);
                        }
                    });

                    if (raiseReconnect === true) {
                        reconnectTimeOut = window.setTimeout(function () {
                            if (reconnectFired === false) {
                                if (changeState(connection,
                                                signalR.connectionState.reconnecting,
                                                signalR.connectionState.connected) === true) {

                                    $(instance).trigger(events.onReconnect);
                                    reconnectFired = true;
                                }
                            }
                        },
                        that.reconnectDelay);
                    }

                }(connection));

                // Now connected
                // There's no good way know when the long poll has actually started so
                // we assume it only takes around 150ms (max) to start the connection
                window.setTimeout(function () {
                    if (initialConnectFired === false) {
                        onSuccess();
                        initialConnectFired = true;
                    }
                }, 150);

            }, 250); // Have to delay initial poll so Chrome doesn't show loader spinner in tab
        },

        send: function (connection, data) {
            transportLogic.ajaxSend(connection, data);
        },

        stop: function (connection) {
            /// <summary>Stops the long polling connection</summary>
            /// <param name="connection" type="signalR">The SignalR connection to stop</param>
            if (connection.pollXhr) {
                connection.pollXhr.abort();
                connection.pollXhr = null;
                delete connection.pollXhr;
            }
        },

        abort: function (connection, async) {
            transportLogic.ajaxAbort(connection, async);
        }
    };

}(window.jQuery, window));
/* jquery.signalR.hubs.js */
/*global window:false */
/// <reference path="jquery.signalR.core.js" />

(function ($, window) {
    "use strict";
<<<<<<< HEAD
    
    // we use a global id for tracking callbacks so the server doesn't have to send extra info like hub name
    var callbackId = 0,
        callbacks = {};
=======

    // we use a global id for tracking callbacks so the server doesn't have to send extra info like hub name
    var callbackId = 0,
        callbacks = {},
        eventNamespace = "proxy.";
>>>>>>> 6771b654

    // Array.prototype.map
    if (!Array.prototype.hasOwnProperty("map")) {
        Array.prototype.map = function (fun, thisp) {
            var arr = this,
                i,
                length = arr.length,
                result = [];
            for (i = 0; i < length; i += 1) {
                if (arr.hasOwnProperty(i)) {
                    result[i] = fun.call(thisp, arr[i], i, arr);
                }
            }
            return result;
        };
    }

    function getArgValue(a) {
        return $.isFunction(a) ? null : ($.type(a) === "undefined" ? null : a);
    }

    // hubProxy
    function hubProxy(hubConnection, hubName) {
        /// <summary>
        ///     Creates a new proxy object for the given hub connection that can be used to invoke
        ///     methods on server hubs and handle client method invocation requests from the server.
        /// </summary>
        return new hubProxy.fn.init(hubConnection, hubName);
    }

    hubProxy.fn = hubProxy.prototype = {
        init: function (connection, hubName) {
            this.state = {};
            this.connection = connection;
            this.hubName = hubName;
<<<<<<< HEAD
=======
            this.subscribed = false;
>>>>>>> 6771b654
        },

        on: function (eventName, callback) {
            /// <summary>Wires up a callback to be invoked when a invocation request is received from the server hub.</summary>
            /// <param name="eventName" type="String">The name of the hub event to register the callback for.</param>
            /// <param name="callback" type="Function">The callback to be invoked.</param>
            var self = this;
<<<<<<< HEAD
            $(self).bind(eventName, function (e, data) {
                callback.apply(self, data);
            });
=======

            // Normalize the event name to lowercase
            eventName = eventName.toLowerCase();

            $(self).bind(eventNamespace + eventName, function (e, data) {
                callback.apply(self, data);
            });
            self.subscribed = true;
>>>>>>> 6771b654
            return self;
        },

        invoke: function (methodName) {
            /// <summary>Invokes a server hub method with the given arguments.</summary>
            /// <param name="methodName" type="String">The name of the server hub method.</param>
<<<<<<< HEAD
            
            var self = this,
                args = $.makeArray(arguments).slice(1),
                userCallback = args[args.length - 1], // last argument
                methodArgs = $.type(userCallback) === "function" ? args.slice(0, -1) /* all but last */ : args,
=======

            var self = this,
                args = $.makeArray(arguments).slice(1),
                userCallback = args[args.length - 1], // last argument
                methodArgs = $.type(userCallback) === "function" ? args.slice(0, args.length - 1) /* all but last */ : args,
>>>>>>> 6771b654
                argValues = methodArgs.map(getArgValue),
                data = { hub: self.hubName, method: methodName, args: argValues, state: self.state, id: callbackId },
                d = $.Deferred(),
                callback = function (result) {
<<<<<<< HEAD
=======
                    // Update the hub state
>>>>>>> 6771b654
                    $.extend(this.state, result.State);

                    if (result.Error) {
                        // Server hub method threw an exception, log it & reject the deferred
                        if (result.StackTrace) {
                            self.connection.log(result.Error + "\n" + result.StackTrace);
                        }
                        d.rejectWith(self, [result.Error]);
                    } else {
                        // Server invocation succeeded, invoke any user callback & resolve the deferred
                        if ($.type(userCallback) === "function") {
                            userCallback.call(self, result.Result);
                        }
                        d.resolveWith(self, [result.Result]);
                    }
                };

            callbacks[callbackId.toString()] = { scope: self, method: callback };
            callbackId += 1;
            self.connection.send(window.JSON.stringify(data));

            return d.promise();
        }
    };

    hubProxy.fn.init.prototype = hubProxy.fn;


    // hubConnection
    function hubConnection(url) {
        /// <summary>Creates a new hub connection.</summary>
        /// <param name="url" type="String">[Optional] The hub route url, defaults to "/signalr"</param>
        if (!url) {
            url = "/signalr";
        }
        return new hubConnection.fn.init(url);
    }

    hubConnection.fn = hubConnection.prototype = $.connection();

    hubConnection.fn.init = function (url, qs, logging) {
        var connection = this;

<<<<<<< HEAD
=======
        // Call the base constructor
>>>>>>> 6771b654
        $.signalR.fn.init.call(connection, url, qs, logging);

        // Object to store hub proxies for this connection
        connection.proxies = {};

        // Wire up the sending handler
        connection.sending(function () {
<<<<<<< HEAD
            var clientHubs = [];

            $.each(this.proxies, function (key) {
                clientHubs.push({ name: key });
            });

            this.data = window.JSON.stringify(clientHubs);
=======
            // Set the connection's data object with all the hub proxies with active subscriptions.
            // These proxies will receive notifications from the server.
            var subscribedHubs = [];

            $.each(this.proxies, function (key) {
                if (this.subscribed) {
                    subscribedHubs.push({ name: key });
                }
            });

            this.data = window.JSON.stringify(subscribedHubs);
>>>>>>> 6771b654
        });

        // Wire up the received handler
        connection.received(function (data) {
<<<<<<< HEAD
            var proxy, dataCallbackId, callback;
=======
            var proxy, dataCallbackId, callback, hubName, eventName;
>>>>>>> 6771b654
            if (!data) {
                return;
            }

<<<<<<< HEAD
            if (typeof(data.Id) !== "undefined") {
=======
            if (typeof (data.Id) !== "undefined") {
>>>>>>> 6771b654
                // We received the return value from a server method invocation, look up callback by id and call it
                dataCallbackId = data.Id.toString();
                callback = callbacks[dataCallbackId];
                if (callback) {
                    // Delete the callback from the proxy
                    callbacks[dataCallbackId] = null;
                    delete callbacks[dataCallbackId];

                    // Invoke the callback
                    callback.method.call(callback.scope, data);
                }
            } else {
<<<<<<< HEAD
                // We received a client invocation request, i.e. broadcast from server hub
                // Trigger the local invocation event
                proxy = this.proxies[data.Hub];
                $.extend(proxy.state, data.State);
                $(proxy).trigger(data.Method, [data.Args]);
=======
                // Normalize the names to lowercase
                hubName = data.Hub.toLowerCase();
                eventName = data.Method.toLowerCase();

                // We received a client invocation request, i.e. broadcast from server hub
                // Trigger the local invocation event
                proxy = this.proxies[hubName];
                // Update the hub state
                $.extend(proxy.state, data.State);
                $(proxy).trigger(eventNamespace + eventName, [data.Args]);
>>>>>>> 6771b654
            }
        });
    };

    hubConnection.fn.createProxy = function (hubName) {
        /// <summary>
        ///     Creates a new proxy object for the given hub connection that can be used to invoke
        ///     methods on server hubs and handle client method invocation requests from the server.
        /// </summary>
        /// <paramater name="hubName" type="String">
        ///     The name of the hub on the server to create the proxy for.
        /// </parameter>
<<<<<<< HEAD
=======

        // Normalize the name to lowercase
        hubName = hubName.toLowerCase();

>>>>>>> 6771b654
        var proxy = this.proxies[hubName];
        if (!proxy) {
            proxy = hubProxy(this, hubName);
            this.proxies[hubName] = proxy;
        }
        return proxy;
    };
<<<<<<< HEAD
    
=======

>>>>>>> 6771b654
    hubConnection.fn.init.prototype = hubConnection.fn;

    $.hubConnection = hubConnection;

<<<<<<< HEAD
}(window.jQuery, window));
=======
} (window.jQuery, window));
>>>>>>> 6771b654
<|MERGE_RESOLUTION|>--- conflicted
+++ resolved
@@ -1290,18 +1290,11 @@
 
 (function ($, window) {
     "use strict";
-<<<<<<< HEAD
-    
-    // we use a global id for tracking callbacks so the server doesn't have to send extra info like hub name
-    var callbackId = 0,
-        callbacks = {};
-=======
 
     // we use a global id for tracking callbacks so the server doesn't have to send extra info like hub name
     var callbackId = 0,
         callbacks = {},
         eventNamespace = "proxy.";
->>>>>>> 6771b654
 
     // Array.prototype.map
     if (!Array.prototype.hasOwnProperty("map")) {
@@ -1337,10 +1330,7 @@
             this.state = {};
             this.connection = connection;
             this.hubName = hubName;
-<<<<<<< HEAD
-=======
             this.subscribed = false;
->>>>>>> 6771b654
         },
 
         on: function (eventName, callback) {
@@ -1348,11 +1338,6 @@
             /// <param name="eventName" type="String">The name of the hub event to register the callback for.</param>
             /// <param name="callback" type="Function">The callback to be invoked.</param>
             var self = this;
-<<<<<<< HEAD
-            $(self).bind(eventName, function (e, data) {
-                callback.apply(self, data);
-            });
-=======
 
             // Normalize the event name to lowercase
             eventName = eventName.toLowerCase();
@@ -1361,34 +1346,22 @@
                 callback.apply(self, data);
             });
             self.subscribed = true;
->>>>>>> 6771b654
             return self;
         },
 
         invoke: function (methodName) {
             /// <summary>Invokes a server hub method with the given arguments.</summary>
             /// <param name="methodName" type="String">The name of the server hub method.</param>
-<<<<<<< HEAD
-            
-            var self = this,
-                args = $.makeArray(arguments).slice(1),
-                userCallback = args[args.length - 1], // last argument
-                methodArgs = $.type(userCallback) === "function" ? args.slice(0, -1) /* all but last */ : args,
-=======
 
             var self = this,
                 args = $.makeArray(arguments).slice(1),
                 userCallback = args[args.length - 1], // last argument
                 methodArgs = $.type(userCallback) === "function" ? args.slice(0, args.length - 1) /* all but last */ : args,
->>>>>>> 6771b654
                 argValues = methodArgs.map(getArgValue),
                 data = { hub: self.hubName, method: methodName, args: argValues, state: self.state, id: callbackId },
                 d = $.Deferred(),
                 callback = function (result) {
-<<<<<<< HEAD
-=======
                     // Update the hub state
->>>>>>> 6771b654
                     $.extend(this.state, result.State);
 
                     if (result.Error) {
@@ -1432,10 +1405,7 @@
     hubConnection.fn.init = function (url, qs, logging) {
         var connection = this;
 
-<<<<<<< HEAD
-=======
         // Call the base constructor
->>>>>>> 6771b654
         $.signalR.fn.init.call(connection, url, qs, logging);
 
         // Object to store hub proxies for this connection
@@ -1443,15 +1413,6 @@
 
         // Wire up the sending handler
         connection.sending(function () {
-<<<<<<< HEAD
-            var clientHubs = [];
-
-            $.each(this.proxies, function (key) {
-                clientHubs.push({ name: key });
-            });
-
-            this.data = window.JSON.stringify(clientHubs);
-=======
             // Set the connection's data object with all the hub proxies with active subscriptions.
             // These proxies will receive notifications from the server.
             var subscribedHubs = [];
@@ -1463,25 +1424,16 @@
             });
 
             this.data = window.JSON.stringify(subscribedHubs);
->>>>>>> 6771b654
         });
 
         // Wire up the received handler
         connection.received(function (data) {
-<<<<<<< HEAD
-            var proxy, dataCallbackId, callback;
-=======
             var proxy, dataCallbackId, callback, hubName, eventName;
->>>>>>> 6771b654
             if (!data) {
                 return;
             }
 
-<<<<<<< HEAD
-            if (typeof(data.Id) !== "undefined") {
-=======
             if (typeof (data.Id) !== "undefined") {
->>>>>>> 6771b654
                 // We received the return value from a server method invocation, look up callback by id and call it
                 dataCallbackId = data.Id.toString();
                 callback = callbacks[dataCallbackId];
@@ -1494,13 +1446,6 @@
                     callback.method.call(callback.scope, data);
                 }
             } else {
-<<<<<<< HEAD
-                // We received a client invocation request, i.e. broadcast from server hub
-                // Trigger the local invocation event
-                proxy = this.proxies[data.Hub];
-                $.extend(proxy.state, data.State);
-                $(proxy).trigger(data.Method, [data.Args]);
-=======
                 // Normalize the names to lowercase
                 hubName = data.Hub.toLowerCase();
                 eventName = data.Method.toLowerCase();
@@ -1511,7 +1456,6 @@
                 // Update the hub state
                 $.extend(proxy.state, data.State);
                 $(proxy).trigger(eventNamespace + eventName, [data.Args]);
->>>>>>> 6771b654
             }
         });
     };
@@ -1524,13 +1468,10 @@
         /// <paramater name="hubName" type="String">
         ///     The name of the hub on the server to create the proxy for.
         /// </parameter>
-<<<<<<< HEAD
-=======
 
         // Normalize the name to lowercase
         hubName = hubName.toLowerCase();
 
->>>>>>> 6771b654
         var proxy = this.proxies[hubName];
         if (!proxy) {
             proxy = hubProxy(this, hubName);
@@ -1538,17 +1479,9 @@
         }
         return proxy;
     };
-<<<<<<< HEAD
-    
-=======
-
->>>>>>> 6771b654
+
     hubConnection.fn.init.prototype = hubConnection.fn;
 
     $.hubConnection = hubConnection;
 
-<<<<<<< HEAD
-}(window.jQuery, window));
-=======
-} (window.jQuery, window));
->>>>>>> 6771b654
+} (window.jQuery, window));